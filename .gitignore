--- conflicted
+++ resolved
@@ -32,16 +32,12 @@
 # OS specific
 .DS_Store
 
-
 # Added by cargo
-
 /target
 
-<<<<<<< HEAD
 # Task files
 # tasks.json
-# tasks/ 
-=======
+# tasks/
+
 # Proptest failure cases
-proptest-regressions/
->>>>>>> b52540e6
+proptest-regressions/